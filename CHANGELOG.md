--- conflicted
+++ resolved
@@ -16,16 +16,8 @@
 
 ### Changed
 
-<<<<<<< HEAD
-- Migrated to SDK 46.0 (firmware 0.95.0).
+- Migrated to SDK 50.0 (firmware 0.97.1).
 - Bumped pinned nightly Rust version to `nightly-2023-12-09`.
-
-### Removed
-
-- `flipperzero_sys::c_string!`, since `CStr` literals are stable now
-  and the macro did not provide any validations.
-=======
-- Migrated to SDK 50.0 (firmware 0.97.1).
 - `flipperzero_rt::entry` macro now requires a function with type signature
   `fn(Option<&CStr>) -> i32` instead of `fn(*mut u8) -> i32`.
 - `flipperzero::furi::string::FuriString::as_mut_ptr` is now public to allow for
@@ -35,7 +27,8 @@
 
 - `flipperzero::toolbox::{Md5, Sha256}` (due to their removal from the Flipper
   Zero SDK API).
->>>>>>> febaa7a4
+- `flipperzero_sys::c_string!`, since `CStr` literals are stable now
+  and the macro did not provide any validations.
 
 ## [0.11.0]
 
