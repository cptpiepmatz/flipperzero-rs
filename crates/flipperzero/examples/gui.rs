--- conflicted
+++ resolved
@@ -14,11 +14,7 @@
 #[cfg(feature = "alloc")]
 extern crate flipperzero_alloc;
 
-<<<<<<< HEAD
-use core::ffi::c_void;
-=======
-use core::ffi::{c_char, c_void, CStr};
->>>>>>> febaa7a4
+use core::ffi::{c_void, CStr};
 use core::ptr;
 use core::time::Duration;
 
